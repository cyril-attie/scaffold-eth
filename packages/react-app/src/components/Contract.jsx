import React, { useState, useEffect } from "react";
<<<<<<< HEAD
import { ethers } from "ethers";
=======
import { BigNumber } from "@ethersproject/bignumber";
import { formatUnits } from "@ethersproject/units";
>>>>>>> 12431ecf
import { Card, Row, Col, Input, Divider } from "antd";
import { Transactor } from "../helpers";
import { useContractLoader } from "../hooks";
import Account from "./Account";

const tryToDisplay = thing => {
  if (thing && thing.toNumber) {
    try {
      return thing.toNumber();
    } catch (e) {
      return formatUnits(thing, "ether");
    }
  }
  return JSON.stringify(thing);
};

export default function Contract(props) {
  const contracts = useContractLoader(props.provider);
  const contract = contracts ? contracts[props.name] : "";
  const address = contract ? contract.address : "";

  const [display, setDisplay] = useState(
    <div>
      Loading...{" "}
      <div style={{ padding: 32 }}>
        You need to run{" "}
        <span style={{ marginLeft: 4, backgroundColor: "#f1f1f1", padding: 4, borderRadius: 4, fontWeight: "bolder" }}>
          yarn run chain
        </span>{" "}
        and{" "}
        <span style={{ marginLeft: 4, backgroundColor: "#f1f1f1", padding: 4, borderRadius: 4, fontWeight: "bolder" }}>
          yarn run deploy
        </span>{" "}
        to see your contract here.
      </div>
    </div>,
  );
  const tx = Transactor(props.provider, props.gasPrice);

  const [form, setForm] = useState({});
  const [values, setValues] = useState({});
  const [key, setKey] = useState(1);

  const { show } = props;
  useEffect(() => {
    const loadDisplay = async () => {
      // console.log("CONTRACT",contract)
      if (contract) {
        const nextDisplay = [];
        const displayed = {};
        for (const f in contract.interface.functions) {
          const fn = contract.interface.functions[f];
          // console.log("FUNCTION",fn.name,fn)

          if (show && show.indexOf(fn.name) < 0) {
            // do nothing
          } else if (!displayed[fn.name] && fn.type === "call" && fn.inputs.length === 0) {
            // console.log("PUSHING",fn.name)
            displayed[fn.name] = true;
            try {
              nextDisplay.push(
                <div>
                  <Row>
                    <Col
                      span={8}
                      style={{
                        textAlign: "right",
                        opacity: 0.333,
                        paddingRight: 6,
                        fontSize: 24,
                      }}
                    >
                      {fn.name}
                    </Col>
                    <Col span={14} key={key}>
                      <h2>{tryToDisplay(await contract[fn.name]())}</h2>
                    </Col>
                    <Col span={2} key={fn.name + "_reader_" + key}>
                      <h2>
                        <a
                          href="#"
                          onClick={() => {
                            setKey(key + 1);
                          }}
                        >
                          🔄
                        </a>
                      </h2>
                    </Col>
                  </Row>
                  <Divider />
                </div>,
              );
            } catch (e) {
              console.log(e);
            }
          } else if (!displayed[fn.name] && (fn.type === "call" || fn.type === "transaction")) {
            // console.log("RENDERING", fn);
            // console.log("CALL WITH ARGS",fn.name,fn)
            displayed[fn.name] = true;
            const inputs = [];
            for (const i in fn.inputs) {
              const input = fn.inputs[i];
              inputs.push(
                <div style={{ margin: 2 }}>
                  <Input
                    size="large"
                    placeholder={input.name}
                    value={form[fn.name + input.name + i]}
                    onChange={e => {
                      const formUpdate = { ...form };
                      formUpdate[fn.name + input.name + i] = e.target.value;
                      setForm(formUpdate);
                      if (props.formUpdate) {
                        props.formUpdate(formUpdate);
                      }
                    }}
                  />
                </div>,
              );
            }

            // console.log("VALUE OF ",fn.name, "IS",values[fn.name])

            let buttonIcon = "📡";
            let afterForm = "";

            if (fn.type != "call") {
              if (fn.payable) {
                buttonIcon = "💸";
                afterForm = (
                  <Input
                    placeholder="transaction value"
                    onChange={e => {
                      console.log("CHJANGE");
                      const newValues = { ...values };
                      newValues["valueOf" + fn.name] = e.target.value;
                      console.log("SETTING:", newValues);
                      setValues(newValues);
                    }}
                    value={values["valueOf" + fn.name]}
                    addonAfter={
                      <div>
                        <Row>
                          <Col span={16}>
                            <div
                              type="dashed"
                              onClick={async () => {
                                console.log("CLICK");

                                const newValues = { ...values };
                                newValues["valueOf" + fn.name] =
                                  "" + parseFloat(newValues["valueOf" + fn.name]) * 10 ** 18;
                                console.log("SETTING:", newValues);
                                setValues(newValues);
                                setKey(key + 1);
                              }}
                            >
                              ✳️
                            </div>
                          </Col>
                          <Col span={16}>
                            <div
                              type="dashed"
                              onClick={async () => {
                                console.log("CLICK");

                                const newValues = { ...values };
                                const bigNumber = BigNumber.from(newValues["valueOf" + fn.name]);
                                newValues["valueOf" + fn.name] = bigNumber.toHexString();
                                console.log("SETTING:", newValues);
                                setValues(newValues);
                                setKey(key + 1);
                              }}
                            >
                              #️⃣
                            </div>
                          </Col>
                        </Row>
                      </div>
                    }
                  />
                );
              } else {
                buttonIcon = "💸";
              }
            }

            inputs.push(
              <div style={{ cursor: "pointer", margin: 2 }}>
                {afterForm}
                <Input
                  onChange={e => {
                    console.log("CHJANGE");
                    const newValues = { ...values };
                    newValues[fn.name] = e.target.value;
                    console.log("SETTING:", newValues);
                    setValues(newValues);
                  }}
                  defaultValue=""
                  value={values[fn.name]}
                  addonAfter={
                    <div
                      type="default"
                      onClick={async () => {
                        console.log("CLICK");
                        const args = [];
                        // eslint-disable-next-line guard-for-in
                        // eslint-disable-next-line no-restricted-syntax
                        for (const i in fn.inputs) {
                          const input = fn.inputs[i];
                          args.push(form[fn.name + input.name + i]);
                        }
                        console.log("args", args);

                        let overrides = {};
                        if (values["valueOf" + fn.name]) {
                          overrides = {
                            value: values["valueOf" + fn.name], // ethers.utils.parseEther()
                          };
                        }

                        // console.log("Running with extras",extras)
                        const returned = await tx(contract[fn.name](...args, overrides));

                        const result = tryToDisplay(returned);

                        const newValues = { ...values };
                        newValues[fn.name] = result;
                        console.log("SETTING:", newValues);
                        setValues(newValues);
                        setKey(key + 1);
                      }}
                    >
                      {buttonIcon}
                    </div>
                  }
                />
              </div>,
            );

            nextDisplay.push(
              <div>
                <Row>
                  <Col
                    span={8}
                    style={{
                      textAlign: "right",
                      opacity: 0.333,
                      paddingRight: 6,
                      fontSize: 24,
                    }}
                  >
                    {fn.name}
                  </Col>
                  <Col span={16}>{inputs}</Col>
                </Row>
                <Divider />
              </div>,
            );
          } else if (!displayed[fn.name]) {
            console.log("UNKNOWN FUNCTION", fn);
          }
        }
        setDisplay(nextDisplay);
      }
    };
    loadDisplay();
  }, [contract, values, form, show, key]);

  return (
    <div style={{ margin: "auto", width: "70vw" }}>
      <Card
        title={
          <div>
            {props.name}
            <div style={{ float: "right" }}>
              <Account
                address={address}
                localProvider={props.provider}
                injectedProvider={props.provider}
                mainnetProvider={props.provider}
                readContracts={contracts}
                price={props.price}
              />
              {props.account}
            </div>
          </div>
        }
        size="large"
        style={{ marginTop: 25, width: "100%" }}
        loading={display && display.length <= 0}
      >
        {display}
      </Card>
    </div>
  );
}<|MERGE_RESOLUTION|>--- conflicted
+++ resolved
@@ -1,10 +1,6 @@
 import React, { useState, useEffect } from "react";
-<<<<<<< HEAD
-import { ethers } from "ethers";
-=======
 import { BigNumber } from "@ethersproject/bignumber";
 import { formatUnits } from "@ethersproject/units";
->>>>>>> 12431ecf
 import { Card, Row, Col, Input, Divider } from "antd";
 import { Transactor } from "../helpers";
 import { useContractLoader } from "../hooks";
