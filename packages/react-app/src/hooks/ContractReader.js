--- conflicted
+++ resolved
@@ -2,11 +2,8 @@
 import { ethers } from "ethers";
 import { usePoller } from ".";
 
-<<<<<<< HEAD
-=======
 const DEBUG = false
 
->>>>>>> 9e034ae9
 export default function useContractReader(contracts,contractName,functionName,args,pollTime,formatter,onChange) {
 
   let adjustPollTime = 3777
@@ -17,28 +14,12 @@
     adjustPollTime = args
   }
 
-<<<<<<< HEAD
-
-  const useStateWithCallback = (initialState, callback) => {
-    const [state, setState] = useState(initialState);
-    useEffect(() => callback(state), [state]);
-    return [state, setState];
-  };
-
-  const [value, setValue] = useStateWithCallback(undefined,()=>{
-    if(typeof onChange == "function"){
-      setTimeout(onChange,1)
-    }
-  });
-
-=======
   const [value, setValue] = useState()
   useEffect(() => {
     if(typeof onChange == "function"){
       setTimeout(onChange.bind(this,value),1)
     }
   }, [value]);
->>>>>>> 9e034ae9
 
   usePoller(async ()=>{
     if(contracts && contracts[contractName]){
