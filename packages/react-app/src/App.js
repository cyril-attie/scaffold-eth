import React, { useState } from 'react'
import 'antd/dist/antd.css';
//import { gql } from "apollo-boost";
import { ethers } from "ethers";
//import { useQuery } from "@apollo/react-hooks";
import "./App.css";
import { Row, Col } from 'antd';
<<<<<<< HEAD
import { useExchangePrice, useGasPrice, useContractLoader, useCustomContractLoader, useCustomContractReader } from "./hooks"
import { Header, Account, Provider, Faucet, Ramp, Contract, TokenBalance, Balance, Address } from "./components"
import DEX from "./DEX.js"
import AMB from "./AMB.js"
=======
import { useExchangePrice, useGasPrice } from "./hooks"
import { Header, Account, Provider, Faucet, Ramp, AddressInput } from "./components"

import SmartContractWallet from './SmartContractWallet.js'
>>>>>>> 0070cad8

const mainnetProvider = new ethers.providers.InfuraProvider("mainnet","2717afb6bf164045b5d5468031b93f87")
const rinkebyProvider = new ethers.providers.JsonRpcProvider("https://rinkeby.infura.io/v3/e59c464c322f47e2963f5f00638be2f8")
const xdaiProvider = new ethers.providers.JsonRpcProvider("https://dai.poa.network")

const localProvider = mainnetProvider

function App() {

  const [address, setAddress] = useState();
  const [injectedProvider, setInjectedProvider] = useState();
  const price = useExchangePrice(mainnetProvider)
  const gasPrice = useGasPrice("fast")

  const readxDaiContracts = useContractLoader(xdaiProvider);
  //const readRinkebyContracts = useContractLoader(rinkebyProvider);

  const moonContractAddress = "0xDF82c9014F127243CE1305DFE54151647d74B27A"
  const moonContract = useCustomContractLoader(rinkebyProvider,"Balloons",moonContractAddress)
  const moonbalance = useCustomContractReader(moonContract,"balanceOf",[address])

  const xmoonContractAddress = "0xC5C35D01B20f8d5cb65C60f02113EF6cd8e79910"
  const xmoonContract = useCustomContractLoader(xdaiProvider,"Balloons",xmoonContractAddress)
  const xmoonbalance = useCustomContractReader(xmoonContract,"balanceOf",[address])

  return (
    <div className="App">
      <Header />
      <div style={{position:'fixed',textAlign:'right',right:0,top:0,padding:10}}>
        <Account
          address={address}
          setAddress={setAddress}
          localProvider={localProvider}
          injectedProvider={injectedProvider}
          setInjectedProvider={setInjectedProvider}
          mainnetProvider={mainnetProvider}
          price={price}
        />
        <TokenBalance name={"MOON"} img={"🌘"} address={address} balance={moonbalance} />
        <TokenBalance name={"xMOON"} img={"🌒"} address={address} balance={xmoonbalance} />
        <Balance address={address} provider={xdaiProvider} dollarMultiplier={1}/>
      </div>

      <div>
        <Address value={moonContractAddress}/> MOON <a href="https://rinkeby.etherscan.io/token/0xdf82c9014f127243ce1305dfe54151647d74b27a" target="_blank"></a>


      </div>

<<<<<<< HEAD


      <AMB
        address={address}
        moonContract={moonContract}
        injectedProvider={injectedProvider}
        localProvider={localProvider}
        mainnetProvider={mainnetProvider}
        readContracts={readxDaiContracts}
        price={price}
      />


      <DEX
        address={address}
        injectedProvider={injectedProvider}
        localProvider={xdaiProvider}
        xmoonContract={xmoonContract}
        mainnetProvider={mainnetProvider}
        readContracts={readxDaiContracts}
        price={price}
      />


      <Contract
        name={"DEX"}
        show={["init"]}
        provider={injectedProvider}
        address={address}
      />



      {// <Contract
      //   title={"🎈 Balloons"}
      //   name={"Balloons"}
      //   show={["balanceOf","approve"]}
      //   provider={localProvider}
      //   address={address}
      // />
    }


=======
>>>>>>> 0070cad8
      <div style={{position:'fixed',textAlign:'right',right:0,bottom:20,padding:10}}>
        <Row align="middle" gutter={4}>
          <Col span={10}>
            <Provider name={"mainnet"} provider={mainnetProvider} />
          </Col>
          <Col span={6}>
            <Provider name={"local"} provider={localProvider} />
          </Col>
          <Col span={8}>
            <Provider name={"injected"} provider={injectedProvider} />
          </Col>
        </Row>
      </div>
      <div style={{position:'fixed',textAlign:'left',left:0,bottom:20,padding:10}}>
        <Row align="middle" gutter={4}>
          <Col span={9}>
            <Ramp
              price={price}
              address={address}
            />
          </Col>
          <Col span={15}>
            <Faucet
              localProvider={localProvider}
              price={price}
            />
          </Col>
        </Row>


      </div>

    </div>
  );
}

export default App;<|MERGE_RESOLUTION|>--- conflicted
+++ resolved
@@ -5,17 +5,10 @@
 //import { useQuery } from "@apollo/react-hooks";
 import "./App.css";
 import { Row, Col } from 'antd';
-<<<<<<< HEAD
 import { useExchangePrice, useGasPrice, useContractLoader, useCustomContractLoader, useCustomContractReader } from "./hooks"
 import { Header, Account, Provider, Faucet, Ramp, Contract, TokenBalance, Balance, Address } from "./components"
 import DEX from "./DEX.js"
 import AMB from "./AMB.js"
-=======
-import { useExchangePrice, useGasPrice } from "./hooks"
-import { Header, Account, Provider, Faucet, Ramp, AddressInput } from "./components"
-
-import SmartContractWallet from './SmartContractWallet.js'
->>>>>>> 0070cad8
 
 const mainnetProvider = new ethers.providers.InfuraProvider("mainnet","2717afb6bf164045b5d5468031b93f87")
 const rinkebyProvider = new ethers.providers.JsonRpcProvider("https://rinkeby.infura.io/v3/e59c464c322f47e2963f5f00638be2f8")
@@ -65,7 +58,6 @@
 
       </div>
 
-<<<<<<< HEAD
 
 
       <AMB
@@ -109,8 +101,6 @@
     }
 
 
-=======
->>>>>>> 0070cad8
       <div style={{position:'fixed',textAlign:'right',right:0,bottom:20,padding:10}}>
         <Row align="middle" gutter={4}>
           <Col span={10}>
